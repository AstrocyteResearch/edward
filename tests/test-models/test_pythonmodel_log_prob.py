from __future__ import absolute_import
from __future__ import division
from __future__ import print_function

import edward as ed
import numpy as np
import six
import tensorflow as tf

from edward.models import PythonModel
from scipy.stats import beta, bernoulli


class BetaBernoulli(PythonModel):
<<<<<<< HEAD
    """p(x, z) = Bernoulli(x | z) * Beta(z | 1, 1)"""
    def _py_log_prob(self, xs, zs):
        # This example is written for pedagogy. We recommend
        # vectorizing operations in practice.
        xs = xs['x']
        ps = zs['p']
        n_samples = ps.shape[0]
        lp = np.zeros(n_samples, dtype=np.float32)
        for b in range(n_samples):
            lp[b] = beta.logpdf(ps[b, :], a=1.0, b=1.0)
            for n in range(xs.shape[0]):
                lp[b] += bernoulli.logpmf(xs[n], p=ps[b, :])

        return lp

def _test(model, xs, zs):
    n_samples = zs['p'].shape[0]
    val_true = np.zeros(n_samples, dtype=np.float32)
    for s in range(n_samples):
        p = np.squeeze(zs['p'][s, :])
        val_true[s] = beta.logpdf(p, 1, 1)
        val_true[s] += np.sum([bernoulli.logpmf(x, p)
                               for x in xs['x']])

    val_ed = model.log_prob(xs, zs)
    assert np.allclose(val_ed.eval(), val_true)
    zs_tf = {key: tf.cast(value, dtype=tf.float32)
             for key, value in six.iteritems(zs)}
    val_ed = model.log_prob(xs, zs_tf)
    assert np.allclose(val_ed.eval(), val_true)

class test_pythonmodel_log_prob_class(tf.test.TestCase):

    def test_1latent(self):
        with self.test_session():
            model = BetaBernoulli()
            data = {'x': np.array([0, 1, 0, 0, 0, 0, 0, 0, 0, 1])}
            zs = {'p': np.array([[0.5]])}
            _test(model, data, zs)
            zs = {'p': np.array([[0.4], [0.2], [0.2351], [0.6213]])}
            _test(model, data, zs)
=======
  """p(x, z) = Bernoulli(x | z) * Beta(z | 1, 1)"""
  def _py_log_prob(self, xs, zs):
    # This example is written for pedagogy. We recommend
    # vectorizing operations in practice.
    n_minibatch = zs.shape[0]
    lp = np.zeros(n_minibatch, dtype=np.float32)
    for b in range(n_minibatch):
      lp[b] = beta.logpdf(zs[b, :], a=1.0, b=1.0)
      for n in range(xs['x'].shape[0]):
        lp[b] += bernoulli.logpmf(xs['x'][n], p=zs[b, :])

    return lp


def _test(model, xs, zs):
  n_samples = zs.shape[0]
  val_true = np.zeros(n_samples, dtype=np.float32)
  for s in range(n_samples):
    p = np.squeeze(zs[s, :])
    val_true[s] = beta.logpdf(p, 1, 1)
    val_true[s] += np.sum([bernoulli.logpmf(x, p)
                           for x in xs['x']])

  val_ed = model.log_prob(xs, zs)
  assert np.allclose(val_ed.eval(), val_true)
  zs_tf = tf.cast(zs, dtype=tf.float32)
  val_ed = model.log_prob(xs, zs_tf)
  assert np.allclose(val_ed.eval(), val_true)


class test_pythonmodel_log_prob_class(tf.test.TestCase):

  def test_1latent(self):
    with self.test_session():
      model = BetaBernoulli()
      data = {'x': np.array([0, 1, 0, 0, 0, 0, 0, 0, 0, 1])}
      zs = np.array([[0.5]])
      _test(model, data, zs)
      zs = np.array([[0.4], [0.2], [0.2351], [0.6213]])
      _test(model, data, zs)
>>>>>>> b165c602
<|MERGE_RESOLUTION|>--- conflicted
+++ resolved
@@ -12,75 +12,35 @@
 
 
 class BetaBernoulli(PythonModel):
-<<<<<<< HEAD
-    """p(x, z) = Bernoulli(x | z) * Beta(z | 1, 1)"""
-    def _py_log_prob(self, xs, zs):
-        # This example is written for pedagogy. We recommend
-        # vectorizing operations in practice.
-        xs = xs['x']
-        ps = zs['p']
-        n_samples = ps.shape[0]
-        lp = np.zeros(n_samples, dtype=np.float32)
-        for b in range(n_samples):
-            lp[b] = beta.logpdf(ps[b, :], a=1.0, b=1.0)
-            for n in range(xs.shape[0]):
-                lp[b] += bernoulli.logpmf(xs[n], p=ps[b, :])
-
-        return lp
-
-def _test(model, xs, zs):
-    n_samples = zs['p'].shape[0]
-    val_true = np.zeros(n_samples, dtype=np.float32)
-    for s in range(n_samples):
-        p = np.squeeze(zs['p'][s, :])
-        val_true[s] = beta.logpdf(p, 1, 1)
-        val_true[s] += np.sum([bernoulli.logpmf(x, p)
-                               for x in xs['x']])
-
-    val_ed = model.log_prob(xs, zs)
-    assert np.allclose(val_ed.eval(), val_true)
-    zs_tf = {key: tf.cast(value, dtype=tf.float32)
-             for key, value in six.iteritems(zs)}
-    val_ed = model.log_prob(xs, zs_tf)
-    assert np.allclose(val_ed.eval(), val_true)
-
-class test_pythonmodel_log_prob_class(tf.test.TestCase):
-
-    def test_1latent(self):
-        with self.test_session():
-            model = BetaBernoulli()
-            data = {'x': np.array([0, 1, 0, 0, 0, 0, 0, 0, 0, 1])}
-            zs = {'p': np.array([[0.5]])}
-            _test(model, data, zs)
-            zs = {'p': np.array([[0.4], [0.2], [0.2351], [0.6213]])}
-            _test(model, data, zs)
-=======
   """p(x, z) = Bernoulli(x | z) * Beta(z | 1, 1)"""
   def _py_log_prob(self, xs, zs):
     # This example is written for pedagogy. We recommend
     # vectorizing operations in practice.
-    n_minibatch = zs.shape[0]
-    lp = np.zeros(n_minibatch, dtype=np.float32)
-    for b in range(n_minibatch):
-      lp[b] = beta.logpdf(zs[b, :], a=1.0, b=1.0)
-      for n in range(xs['x'].shape[0]):
-        lp[b] += bernoulli.logpmf(xs['x'][n], p=zs[b, :])
+    xs = xs['x']
+    ps = zs['p']
+    n_samples = ps.shape[0]
+    lp = np.zeros(n_samples, dtype=np.float32)
+    for b in range(n_samples):
+      lp[b] = beta.logpdf(ps[b, :], a=1.0, b=1.0)
+      for n in range(xs.shape[0]):
+        lp[b] += bernoulli.logpmf(xs[n], p=ps[b, :])
 
     return lp
 
 
 def _test(model, xs, zs):
-  n_samples = zs.shape[0]
+  n_samples = zs['p'].shape[0]
   val_true = np.zeros(n_samples, dtype=np.float32)
   for s in range(n_samples):
-    p = np.squeeze(zs[s, :])
+    p = np.squeeze(zs['p'][s, :])
     val_true[s] = beta.logpdf(p, 1, 1)
     val_true[s] += np.sum([bernoulli.logpmf(x, p)
                            for x in xs['x']])
 
   val_ed = model.log_prob(xs, zs)
   assert np.allclose(val_ed.eval(), val_true)
-  zs_tf = tf.cast(zs, dtype=tf.float32)
+  zs_tf = {key: tf.cast(value, dtype=tf.float32)
+           for key, value in six.iteritems(zs)}
   val_ed = model.log_prob(xs, zs_tf)
   assert np.allclose(val_ed.eval(), val_true)
 
@@ -91,8 +51,7 @@
     with self.test_session():
       model = BetaBernoulli()
       data = {'x': np.array([0, 1, 0, 0, 0, 0, 0, 0, 0, 1])}
-      zs = np.array([[0.5]])
+      zs = {'p': np.array([[0.5]])}
       _test(model, data, zs)
-      zs = np.array([[0.4], [0.2], [0.2351], [0.6213]])
-      _test(model, data, zs)
->>>>>>> b165c602
+      zs = {'p': np.array([[0.4], [0.2], [0.2351], [0.6213]])}
+      _test(model, data, zs)