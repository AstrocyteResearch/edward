--- conflicted
+++ resolved
@@ -15,90 +15,12 @@
 except ImportError:
   pass
 
-<<<<<<< HEAD
-=======
-try:
-  import pymc3 as pm
-except ImportError:
-  pass
-
->>>>>>> 2e024927
 
 class PyMC3Model(object):
   """Model wrapper for models written in PyMC3.
   """
   def __init__(self, model):
     """
-<<<<<<< HEAD
-    def __init__(self, model):
-        """
-        Parameters
-        ----------
-        model : pymc3.Model
-            The probability model, written with Theano shared
-            variables to form any observations and with
-            `transform=None` for any latent variables. The Theano
-            shared variables are set during inference, and all latent
-            variables live on their original (constrained) space.
-        """
-        self.model = model
-        self.n_vars = None
-
-    def log_prob(self, xs, zs):
-        """
-        Parameters
-        ----------
-        xs : dict of str to tf.Tensor
-            Data dictionary. Each key is a data structure used in the
-            model (Theano shared variable), and its value is the
-            corresponding realization (tf.Tensor).
-        zs : dict of str to tf.Tensor
-            Latent variable dictionary. Each key names a latent
-            variable used in the model (str), and its value is the
-            corresponding realization (tf.Tensor).
-
-        Returns
-        -------
-        tf.Tensor
-            A 1-D tensor of type tf.float32,
-            [log p(xs, zs[1,:]), .., log p(xs, zs[S,:])].
-
-        Notes
-        -----
-        It wraps around a Python function. The Python function takes
-        inputs of type np.ndarray and outputs a np.ndarray.
-        """
-        # Store keys so that ``_py_log_prob_args`` knows how each
-        # value corresponds to a key.
-        self.xs_keys = list(six.iterkeys(xs))
-        self.zs_keys = list(six.iterkeys(zs))
-
-        # Pass in all tensors as a flattened list for tf.py_func().
-        inputs = [tf.convert_to_tensor(x) for x in six.itervalues(xs)]
-        inputs += [tf.convert_to_tensor(z) for z in six.itervalues(zs)]
-
-        return tf.py_func(self._py_log_prob_args, inputs, [tf.float32])[0]
-
-    def _py_log_prob_args(self, *args):
-        xs_values = args[:len(self.xs_keys)]
-        zs_values = args[len(self.xs_keys):]
-
-        # Set data placeholders in PyMC3 model (Theano shared
-        # variable) to their realizations (NumPy array).
-        for key, value in zip(self.xs_keys, xs_values):
-            key.set_value(value)
-
-        # Calculate model's log density using a dictionary of latent
-        # variables, one for each sample of latent variables.
-        n_samples = zs_values[0].shape[0]
-        lp = np.zeros(n_samples, dtype=np.float32)
-        for s in range(n_samples):
-            z = {key: np.squeeze(value[s, :])
-                 for key, value in zip(self.zs_keys, zs_values)}
-            lp[s] = self.model.fastlogp(z)
-
-        return lp
-=======
     Parameters
     ----------
     model : pymc3.Model
@@ -111,11 +33,6 @@
     self.model = model
     self.n_vars = None
 
-    vars = pm.inputvars(model.cont_vars)
-    bij = pm.DictToArrayBijection(pm.ArrayOrdering(vars), model.test_point)
-    self.logp = bij.mapf(model.fastlogp)
-    self.dlogp = bij.mapf(model.fastdlogp(vars))
-
   def log_prob(self, xs, zs):
     """
     Parameters
@@ -124,9 +41,10 @@
       Data dictionary. Each key is a data structure used in the
       model (Theano shared variable), and its value is the
       corresponding realization (tf.Tensor).
-    zs : list of tf.Tensor or tf.Tensor
-      Latent variables. A list if multiple varational families,
-      otherwise a tf.Tensor if single variational family.
+    zs : dict of str to tf.Tensor
+      Latent variable dictionary. Each key names a latent variable
+      used in the model (str), and its value is the corresponding
+      realization (tf.Tensor).
 
     Returns
     -------
@@ -139,34 +57,36 @@
     It wraps around a Python function. The Python function takes
     inputs of type np.ndarray and outputs a np.ndarray.
     """
-    # Store ``xs.keys()`` so that ``_py_log_prob_args`` knows how each
-    # data value corresponds to a key.
+    # Store keys so that ``_py_log_prob_args`` knows how each
+    # value corresponds to a key.
     self.xs_keys = list(six.iterkeys(xs))
+    self.zs_keys = list(six.iterkeys(zs))
 
     # Pass in all tensors as a flattened list for tf.py_func().
     inputs = [tf.convert_to_tensor(x) for x in six.itervalues(xs)]
-    inputs += [zs]
+    inputs += [tf.convert_to_tensor(z) for z in six.itervalues(zs)]
 
     return tf.py_func(self._py_log_prob_args, inputs, [tf.float32])[0]
 
   def _py_log_prob_args(self, *args):
     xs_values = args[:len(self.xs_keys)]
-    zs = args[-1]
+    zs_values = args[len(self.xs_keys):]
 
     # Set data placeholders in PyMC3 model (Theano shared
     # variable) to their realizations (NumPy array).
     for key, value in zip(self.xs_keys, xs_values):
       key.set_value(value)
 
-    # Calculate model's log density, one for each sample of latent
-    # variables.
-    n_samples = zs.shape[0]
+    # Calculate model's log density using a dictionary of latent
+    # variables, one for each sample of latent variables.
+    n_samples = zs_values[0].shape[0]
     lp = np.zeros(n_samples, dtype=np.float32)
     for s in range(n_samples):
-      lp[s] = self.logp(zs[s, :])
+      z = {key: np.squeeze(value[s, :])
+           for key, value in zip(self.zs_keys, zs_values)}
+      lp[s] = self.model.fastlogp(z)
 
     return lp
->>>>>>> 2e024927
 
 
 class PythonModel(object):
@@ -183,9 +103,10 @@
       Data dictionary. Each key names a data structure used in
       the model (str), and its value is the corresponding
       corresponding realization (tf.Tensor).
-    zs : list of tf.Tensor or tf.Tensor
-      Latent variables. A list if multiple varational families,
-      otherwise a tf.Tensor if single variational family.
+    zs : dict of str to tf.Tensor
+      Latent variable dictionary. Each key names a latent
+      variable used in the model (str), and its value is the
+      corresponding realization (tf.Tensor).
 
     Returns
     -------
@@ -198,64 +119,14 @@
     It wraps around a Python function. The Python function takes
     inputs of type np.ndarray and outputs a np.ndarray.
     """
-<<<<<<< HEAD
-    def __init__(self):
-        self.n_vars = None
-
-    def log_prob(self, xs, zs):
-        """
-        Parameters
-        ----------
-        xs : dict of str to tf.Tensor
-            Data dictionary. Each key names a data structure used in
-            the model (str), and its value is the corresponding
-            corresponding realization (tf.Tensor).
-        zs : dict of str to tf.Tensor
-            Latent variable dictionary. Each key names a latent
-            variable used in the model (str), and its value is the
-            corresponding realization (tf.Tensor).
-
-        Returns
-        -------
-        tf.Tensor
-            A 1-D tensor of type tf.float32,
-            [log p(xs, zs[1,:]), .., log p(xs, zs[S,:])].
-
-        Notes
-        -----
-        It wraps around a Python function. The Python function takes
-        inputs of type np.ndarray and outputs a np.ndarray.
-        """
-        # Store keys so that ``_py_log_prob_args`` knows how each
-        # value corresponds to a key.
-        self.xs_keys = list(six.iterkeys(xs))
-        self.zs_keys = list(six.iterkeys(zs))
-
-        # Pass in all tensors as a flattened list for tf.py_func().
-        inputs = [tf.convert_to_tensor(x) for x in six.itervalues(xs)]
-        inputs += [tf.convert_to_tensor(z) for z in six.itervalues(zs)]
-
-        return tf.py_func(self._py_log_prob_args, inputs, [tf.float32])[0]
-
-    def _py_log_prob_args(self, *args):
-        # Convert from flattened list to dictionaries for use in a
-        # Python function which works with Numpy arrays.
-        xs_values = args[:len(self.xs_keys)]
-        zs_values = args[len(self.xs_keys):]
-        xs = {key: value for key, value in zip(self.xs_keys, xs_values)}
-        zs = {key: value for key, value in zip(self.zs_keys, zs_values)}
-        return self._py_log_prob(xs, zs)
-
-    def _py_log_prob(self, xs, zs):
-        raise NotImplementedError()
-=======
-    # Store ``xs.keys()`` so that ``_py_log_prob_args`` knows how each
-    # data value corresponds to a key.
+    # Store keys so that ``_py_log_prob_args`` knows how each
+    # value corresponds to a key.
     self.xs_keys = list(six.iterkeys(xs))
+    self.zs_keys = list(six.iterkeys(zs))
 
     # Pass in all tensors as a flattened list for tf.py_func().
     inputs = [tf.convert_to_tensor(x) for x in six.itervalues(xs)]
-    inputs += [zs]
+    inputs += [tf.convert_to_tensor(z) for z in six.itervalues(zs)]
 
     return tf.py_func(self._py_log_prob_args, inputs, [tf.float32])[0]
 
@@ -263,13 +134,13 @@
     # Convert from flattened list to dictionaries for use in a
     # Python function which works with Numpy arrays.
     xs_values = args[:len(self.xs_keys)]
-    zs = args[-1]
+    zs_values = args[len(self.xs_keys):]
     xs = {key: value for key, value in zip(self.xs_keys, xs_values)}
+    zs = {key: value for key, value in zip(self.zs_keys, zs_values)}
     return self._py_log_prob(xs, zs)
 
   def _py_log_prob(self, xs, zs):
     raise NotImplementedError()
->>>>>>> 2e024927
 
 
 class StanModel(object):
@@ -309,9 +180,11 @@
       each key names a data structure used in the model (str),
       and its value is the corresponding corresponding
       realization (type is whatever the data block says).
-    zs : list of tf.Tensor or tf.Tensor
-      Latent variables. A list if multiple varational families,
-      otherwise a tf.Tensor if single variational family.
+    zs : dict of str to tf.Tensor
+      Latent variable dictionary. Following the Stan program's
+      parameter block, each key names a latent variable used in
+      the model (str), and its value is the corresponding
+      realization (tf.Tensor).
 
     Returns
     -------
@@ -330,234 +203,33 @@
     if not self.is_initialized:
       self._initialize()
 
-    return tf.py_func(self._py_log_prob, [zs], [tf.float32])[0]
+    # Store keys so that ``_py_log_prob_args`` knows how each
+    # value corresponds to a key.
+    self.zs_keys = list(six.iterkeys(zs))
+
+    # Pass in all tensors as a flattened list for tf.py_func().
+    inputs = [tf.convert_to_tensor(z) for z in six.itervalues(zs)]
+
+    return tf.py_func(self._py_log_prob_args, inputs, [tf.float32])[0]
 
   def _initialize(self):
     self.is_initialized = True
     self.n_vars = sum([sum(dim) if sum(dim) != 0 else 1
                        for dim in self.modelfit.par_dims])
 
-  def _py_log_prob(self, zs):
-    """
-    Notes
-    -----
-    The log_prob() method in Stan requires the input to be on
-    the unconstrained space. But the zs live on the original
-    (constrained) latent variable space. Therefore we must pass zs
-    into unconstrain_pars(), which requires the constrained latent
-    variables to be of a particular dictionary type.
-
-    Ideally, in Stan it would have log_prob() for direct
-    calculation on the constrained latent variables. Internally,
-    Stan always assumes unconstrained parameters are flattened
-    vectors, and constrained parameters are named data structures.
-    This data conversion can be expensive.
-    """
-    lp = np.zeros((zs.shape[0]), dtype=np.float32)
-    for b, z in enumerate(zs):
-      z_dict = OrderedDict()
-      idx = 0
-      for dim, par in zip(self.modelfit.par_dims, self.modelfit.model_pars):
-        elems = np.sum(dim)
-        if elems == 0:
-          z_dict[par] = float(z[idx])
-          idx += 1
-        else:
-<<<<<<< HEAD
-            self.model = model
-
-        self.modelfit = None
-        self.is_initialized = False
-        self.n_vars = None
-
-    def log_prob(self, xs, zs):
-        """
-        Parameters
-        ----------
-        xs : dict
-            Data dictionary. Following the Stan program's data block,
-            each key names a data structure used in the model (str),
-            and its value is the corresponding corresponding
-            realization (type is whatever the data block says).
-        zs : dict of str to tf.Tensor
-            Latent variable dictionary. Following the Stan program's
-            parameter block, each key names a latent variable used in
-            the model (str), and its value is the corresponding
-            realization (tf.Tensor).
-
-        Returns
-        -------
-        tf.Tensor
-            A 1-D tensor of type tf.float32,
-            [log p(xs, zs[1,:]), .., log p(xs, zs[S,:])].
-
-        Notes
-        -----
-        It wraps around a Python function. The Python function takes
-        inputs of type np.ndarray and outputs a np.ndarray.
-        """
-        print("The empty sampling message exists for accessing Stan's log_prob method.")
-        self.modelfit = self.model.sampling(data=xs, iter=1, chains=1)
-        if not self.is_initialized:
-            self._initialize()
-
-        # Store keys so that ``_py_log_prob_args`` knows how each
-        # value corresponds to a key.
-        self.zs_keys = list(six.iterkeys(zs))
-
-        # Pass in all tensors as a flattened list for tf.py_func().
-        inputs = [tf.convert_to_tensor(z) for z in six.itervalues(zs)]
-
-        return tf.py_func(self._py_log_prob_args, inputs, [tf.float32])[0]
-
-    def _initialize(self):
-        self.is_initialized = True
-        self.n_vars = sum([sum(dim) if sum(dim) != 0 else 1
-                           for dim in self.modelfit.par_dims])
-
-    def _py_log_prob_args(self, *args):
-        zs_values = args
-        # Calculate model's log density using a dictionary of latent
-        # variables, one for each sample of latent variables.
-        n_samples = zs_values[0].shape[0]
-        lp = np.zeros(n_samples, dtype=np.float32)
-        for s in range(n_samples):
-            z = {key: np.squeeze(value[s, :])
-                 for key, value in zip(self.zs_keys, zs_values)}
-            # Convert latent variable dictionary (on constrained
-            # space) to a flattened vector (on unconstrained space).
-            # This is necessary for Stan's log_prob() method.
-            z_unconst = self.modelfit.unconstrain_pars(z)
-            lp[s] = self.modelfit.log_prob(z_unconst, adjust_transform=False)
-
-        return lp
-=======
-          z_dict[par] = z[idx:(idx + elems)].reshape(dim)
-          idx += elems
-
-      z_unconst = self.modelfit.unconstrain_pars(z_dict)
-      lp[b] = self.modelfit.log_prob(z_unconst, adjust_transform=False)
-
-    return lp
-
-
-class Variational(object):
-  """A container for collecting distribution objects."""
-  def __init__(self, layers=None):
-    get_session()
-    if layers is None:
-      self.layers = []
-      self.shape = []
-      self.n_vars = 0
-      self.n_params = 0
-      self.is_differentiable = True
-      self.is_multivariate = []
-      self.is_reparameterized = True
-      self.is_normal = True
-      self.is_entropy = True
-    else:
-      self.layers = layers
-      self.shape = [layer.shape for layer in self.layers]
-      self.n_vars = sum([layer.n_vars for layer in self.layers])
-      self.n_params = sum([layer.n_params for layer in self.layers])
-      self.is_differentiable = all([layer.is_differentiable
-                                    for layer in self.layers])
-      self.is_multivariate = [layer.is_multivariate for layer in self.layers]
-      self.is_reparameterized = all([layer.is_reparameterized
-                                     for layer in self.layers])
-      self.is_normal = all([isinstance(layer, Normal)
-                            for layer in self.layers])
-      self.is_entropy = all(['entropy' in layer.__class__.__dict__
-                             for layer in self.layers])
-
-  def __str__(self):
-    string = ""
-    for l, layer in enumerate(self.layers):
-      if l != 0:
-        string += "\n"
-
-      string += layer.__str__()
-
-    return string
-
-  def add(self, layer):
-    """
-    Adds a layer instance on top of the layer stack.
-
-    Parameters
-    ----------
-    layer : layer instance.
-    """
-    self.layers += [layer]
-    self.shape += [layer.shape]
-    self.n_vars += layer.n_vars
-    self.n_params += layer.n_params
-    self.is_differentiable = self.is_differentiable and layer.is_differentiable
-    self.is_multivariate += [layer.is_multivariate]
-    self.is_reparameterized = self.is_reparameterized and \
-        layer.is_reparameterized
-    self.is_entropy = self.is_entropy and 'entropy' in layer.__class__.__dict__
-    self.is_normal = self.is_normal and isinstance(layer, Normal)
-
-  def sample(self, n=1):
-    """
-    Draws a mix of tensors and placeholders, corresponding to
-    TensorFlow-based samplers and SciPy-based samplers depending
-    on the layer.
-
-    Parameters
-    ----------
-    n : int, optional
-      Number of samples.
-
-    Returns
-    -------
-    list of tf.Tensor or tf.Tensor
-      If more than one layer, a list of tf.Tensors of dimension
-      (n x shape), one for each layer. If one layer, a tf.Tensor
-      of (n x shape). If a layer requires SciPy to sample, its
-      corresponding tensor is a tf.placeholder.
-    """
-    samples = [layer.sample(n) for layer in self.layers]
-    if len(samples) == 1:
-      samples = samples[0]
-
-    return samples
-
-  def log_prob(self, xs):
-    """
-    Parameters
-    ----------
-    xs : list of tf.Tensor or tf.Tensor
-      If more than one layer, a list of tf.Tensors of dimension
-      (batch x shape). If one layer, a tf.Tensor of (batch x
-      shape).
-
-    Notes
-    -----
-    This method may be removed in the future in favor of indexable
-    log_prob methods, e.g., for automatic Rao-Blackwellization.
-
-    This method assumes each xs[l] in xs has the same batch size,
-    i.e., dimensions (batch x shape) for fixed batch and varying
-    shape.
-
-    This method assumes length of xs == length of self.layers.
-    """
-    if len(self.layers) == 1:
-      return self.layers[0].log_prob(xs)
-
-    n_samples = get_dims(xs[0])[0]
-    log_prob = tf.zeros([n_samples], dtype=tf.float32)
-    for l, layer in enumerate(self.layers):
-      log_prob += layer.log_prob(xs[l])
-
-    return log_prob
-
-  def entropy(self):
-    out = tf.constant(0.0, dtype=tf.float32)
-    for layer in self.layers:
-      out += layer.entropy()
-
-    return out
->>>>>>> 2e024927
+  def _py_log_prob_args(self, *args):
+    zs_values = args
+    # Calculate model's log density using a dictionary of latent
+    # variables, one for each sample of latent variables.
+    n_samples = zs_values[0].shape[0]
+    lp = np.zeros(n_samples, dtype=np.float32)
+    for s in range(n_samples):
+      z = {key: np.squeeze(value[s, :])
+           for key, value in zip(self.zs_keys, zs_values)}
+      # Convert latent variable dictionary (on constrained
+      # space) to a flattened vector (on unconstrained space).
+      # This is necessary for Stan's log_prob() method.
+      z_unconst = self.modelfit.unconstrain_pars(z)
+      lp[s] = self.modelfit.log_prob(z_unconst, adjust_transform=False)
+
+    return lp