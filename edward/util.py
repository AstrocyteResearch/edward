--- conflicted
+++ resolved
@@ -356,14 +356,11 @@
     mat = x
     vec = y
     return tf.reshape(tf.matmul(mat, tf.expand_dims(vec, 1)), [-1])
-<<<<<<< HEAD
 
 
 class Empty(object):
   """Empty class."""
   pass
-=======
->>>>>>> 1d198774
 
 
 def get_dims(x):
@@ -784,8 +781,6 @@
          [1, 2, 3, 4],
          [1, 2, 3, 4],
          [1, 2, 3, 4]], dtype=int32)
-<<<<<<< HEAD
-=======
 
   Notes
   -----
@@ -804,7 +799,6 @@
   For this reason, we try to fetch ``multiples`` out of session if
   possible. This can be slow if ``multiples`` has computationally
   intensive dependencies in order to perform this fetch.
->>>>>>> 1d198774
   """
   input = tf.convert_to_tensor(input)
   multiples = tf.convert_to_tensor(multiples)
@@ -817,12 +811,6 @@
   if len(multiples.get_shape()) == 0:
     multiples = tf.expand_dims(multiples, 0)
 
-<<<<<<< HEAD
-  # broadcasting
-  diff = len(input.get_shape()) - get_dims(multiples)[0]
-  if diff < 0:
-    input = tf.reshape(input, [1]*np.abs(diff) + get_dims(input))
-=======
   try:
     get_session()
     multiples = tf.convert_to_tensor(multiples.eval())
@@ -833,7 +821,6 @@
   diff = len(input.get_shape()) - get_dims(multiples)[0]
   if diff < 0:
     input = tf.reshape(input, [1] * np.abs(diff) + get_dims(input))
->>>>>>> 1d198774
   elif diff > 0:
     multiples = tf.concat(0, [tf.ones(diff, dtype=tf.int32), multiples])
 
